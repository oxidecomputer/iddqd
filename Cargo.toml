[workspace]
resolver = "2"
members = ["crates/*"]

[workspace.package]
edition = "2021"
license = "MIT OR Apache-2.0"
rust-version = "1.81"

[workspace.lints.rust]
unexpected_cfgs = { level = "warn", check-cfg = ["cfg(doc_cfg)"] }

[workspace.dependencies]
allocator-api2 = { version = "0.2.21", default-features = false, features = ["alloc"] }
bumpalo = { version = "3.17.0", features = ["allocator-api2", "collections"] }
daft = { version = "0.1.3", default-features = false }
equivalent = "1.0.2"
expectorate = "1.2.0"
foldhash = "0.1.5"
# We have to turn on hashbrown's allocator-api2 feature even if we don't expose
# it in our public API. There's no way to refer to the hashbrown Allocator trait
# without it. (The alternative would be to define everything twice: if
# allocator-api2 is turned on, then for e.g. IdHashMap<T, S, A>, otherwise
# IdHashMap<T, S>.)
hashbrown = { version = "0.15.2", default-features = false, features = ["allocator-api2", "inline-more"] }
hugealloc = "0.1.1"
iddqd = { path = "crates/iddqd", default-features = false }
iddqd-schemars = { path = "crates/iddqd-schemars" }
iddqd-test-utils = { path = "crates/iddqd-test-utils" }
proptest = "1.6.0"
ref-cast = "1.0.24"
rustc-hash = { version = "2.1.1", default-features = false }
<<<<<<< HEAD
schemars = "0.8.22"
serde = { version = "1.0.219", features = ["derive"] }
=======
serde = "1.0.219"
>>>>>>> c37f1f1d
serde_json = "1.0.140"
test-strategy = "0.4.1"
typify = "0.4.2"

[profile.dev]
# Builds with opt-level 1 speed up test runs by around 20x.
opt-level = 1<|MERGE_RESOLUTION|>--- conflicted
+++ resolved
@@ -25,17 +25,12 @@
 hashbrown = { version = "0.15.2", default-features = false, features = ["allocator-api2", "inline-more"] }
 hugealloc = "0.1.1"
 iddqd = { path = "crates/iddqd", default-features = false }
-iddqd-schemars = { path = "crates/iddqd-schemars" }
 iddqd-test-utils = { path = "crates/iddqd-test-utils" }
 proptest = "1.6.0"
 ref-cast = "1.0.24"
 rustc-hash = { version = "2.1.1", default-features = false }
-<<<<<<< HEAD
 schemars = "0.8.22"
-serde = { version = "1.0.219", features = ["derive"] }
-=======
 serde = "1.0.219"
->>>>>>> c37f1f1d
 serde_json = "1.0.140"
 test-strategy = "0.4.1"
 typify = "0.4.2"
