--- conflicted
+++ resolved
@@ -34,14 +34,9 @@
 ref-cast = "1.0.24"
 rustc-hash = { version = "2.1.1", default-features = false }
 schemars = "0.8.22"
-<<<<<<< HEAD
 serde = "1.0.223"
 serde_core = "1.0.223"
-serde_json = "1.0.140"
-=======
-serde = "1.0.219"
 serde_json = "1.0.144"
->>>>>>> 881a618a
 test-strategy = "0.4.3"
 typify = "0.4.2"
 
